from __future__ import print_function
from lib.can_actions import auto_blacklist
from lib.common import list_to_hex_str, parse_int_dec_or_hex
from lib.constants import ARBITRATION_ID_MAX, ARBITRATION_ID_MAX_EXTENDED
from lib.constants import ARBITRATION_ID_MIN
from lib.iso15765_2 import IsoTp
from lib.iso14229_1 import Iso14229_1, NegativeResponseCodes, Services
from sys import stdout, version_info
import argparse
import datetime
import time

# Handle large ranges efficiently in both python 2 and 3
if version_info[0] == 2:
    range = xrange

UDS_SERVICE_NAMES = {
    0x10: "DIAGNOSTIC_SESSION_CONTROL",
    0x11: "ECU_RESET",
    0x14: "CLEAR_DIAGNOSTIC_INFORMATION",
    0x19: "READ_DTC_INFORMATION",
    0x20: "RETURN_TO_NORMAL",
    0x22: "READ_DATA_BY_IDENTIFIER",
    0x23: "READ_MEMORY_BY_ADDRESS",
    0x24: "READ_SCALING_DATA_BY_IDENTIFIER",
    0x27: "SECURITY_ACCESS",
    0x28: "COMMUNICATION_CONTROL",
    0x2A: "READ_DATA_BY_PERIODIC_IDENTIFIER",
    0x2C: "DYNAMICALLY_DEFINE_DATA_IDENTIFIER",
    0x2D: "DEFINE_PID_BY_MEMORY_ADDRESS",
    0x2E: "WRITE_DATA_BY_IDENTIFIER",
    0x2F: "INPUT_OUTPUT_CONTROL_BY_IDENTIFIER",
    0x31: "ROUTINE_CONTROL",
    0x34: "REQUEST_DOWNLOAD",
    0x35: "REQUEST_UPLOAD",
    0x36: "TRANSFER_DATA",
    0x37: "REQUEST_TRANSFER_EXIT",
    0x38: "REQUEST_FILE_TRANSFER",
    0x3D: "WRITE_MEMORY_BY_ADDRESS",
    0x3E: "TESTER_PRESENT",
    0x7F: "NEGATIVE_RESPONSE",
    0x83: "ACCESS_TIMING_PARAMETER",
    0x84: "SECURED_DATA_TRANSMISSION",
    0x85: "CONTROL_DTC_SETTING",
    0x86: "RESPONSE_ON_EVENT",
    0x87: "LINK_CONTROL"
}

NRC_NAMES = {
    0x00: "POSITIVE_RESPONSE",
    0x10: "GENERAL_REJECT",
    0x11: "SERVICE_NOT_SUPPORTED",
    0x12: "SUB_FUNCTION_NOT_SUPPORTED",
    0x13: "INCORRECT_MESSAGE_LENGTH_OR_INVALID_FORMAT",
    0x14: "RESPONSE_TOO_LONG",
    0x21: "BUSY_REPEAT_REQUEST",
    0x22: "CONDITIONS_NOT_CORRECT",
    0x24: "REQUEST_SEQUENCE_ERROR",
    0x25: "NO_RESPONSE_FROM_SUBNET_COMPONENT",
    0x26: "FAILURE_PREVENTS_EXECUTION_OF_REQUESTED_ACTION",
    0x31: "REQUEST_OUT_OF_RANGE",
    0x33: "SECURITY_ACCESS_DENIED",
    0x35: "INVALID_KEY",
    0x36: "EXCEEDED_NUMBER_OF_ATTEMPTS",
    0x37: "REQUIRED_TIME_DELAY_NOT_EXPIRED",
    0x70: "UPLOAD_DOWNLOAD_NOT_ACCEPTED",
    0x71: "TRANSFER_DATA_SUSPENDED",
    0x72: "GENERAL_PROGRAMMING_FAILURE",
    0x73: "WRONG_BLOCK_SEQUENCE_COUNTER",
    0x78: "REQUEST_CORRECTLY_RECEIVED_RESPONSE_PENDING",
    0x7E: "SUB_FUNCTION_NOT_SUPPORTED_IN_ACTIVE_SESSION",
    0x7F: "SERVICE_NOT_SUPPORTED_IN_ACTIVE_SESSION",
    0x81: "RPM_TOO_HIGH",
    0x82: "RPM_TOO_LOW",
    0x83: "ENGINE_IS_RUNNING",
    0x84: "ENGINE_IS_NOT_RUNNING",
    0x85: "ENGINE_RUN_TIME_TOO_LOW",
    0x86: "TEMPERATURE_TOO_HIGH",
    0x87: "TEMPERATURE_TOO_LOW",
    0x88: "VEHICLE_SPEED_TOO_HIGH",
    0x89: "VEHICLE_SPEED_TOO_LOW",
    0x8A: "THROTTLE_PEDAL_TOO_HIGH",
    0x8B: "THROTTLE_PEDAL_TOO_LOW",
    0x8C: "TRANSMISSION_RANGE_NOT_IN_NEUTRAL",
    0x8D: "TRANSMISSION_RANGE_NOT_IN_GEAR",
    0x8F: "BRAKE_SWITCHES_NOT_CLOSED",
    0x90: "SHIFT_LEVER_NOT_IN_PARK",
    0x91: "TORQUE_CONVERTER_CLUTCH_LOCKED",
    0x92: "VOLTAGE_TOO_HIGH",
    0x93: "VOLTAGE_TOO_LOW"
}

DELAY_DISCOVERY = 0.01
DELAY_TESTER_PRESENT = 0.5
DELAY_SECSEED_RESET = 0.01
TIMEOUT_SERVICES = 0.2

# Max number of arbitration IDs to backtrack during verification
VERIFICATION_BACKTRACK = 5
# Extra time in seconds to wait for responses during verification
VERIFICATION_EXTRA_DELAY = 0.5

BYTE_MIN = 0x00
BYTE_MAX = 0xFF


def uds_discovery(min_id, max_id, blacklist_args, auto_blacklist_duration,
                  delay, verify, print_results=True):
    """Scans for diagnostics support by brute forcing session control
        messages to different arbitration IDs.

    Returns a list of all (client_arb_id, server_arb_id) pairs found.

    :param min_id: start arbitration ID value
    :param max_id: end arbitration ID value
    :param blacklist_args: blacklist for arbitration ID values
    :param auto_blacklist_duration: seconds to scan for interfering
      arbitration IDs to blacklist automatically
    :param delay: delay between each message
    :param verify: whether found arbitration IDs should be verified
    :param print_results: whether results should be printed to stdout
    :type min_id: int
    :type max_id: int
    :type blacklist_args: [int]
    :type auto_blacklist_duration: float
    :type delay: float
    :type verify: bool
    :type print_results: bool
    :return: list of (client_arbitration_id, server_arbitration_id) pairs
    :rtype [(int, int)]
    """
    # Set defaults
    if min_id is None:
        min_id = ARBITRATION_ID_MIN
    if max_id is None:
        if min_id <= ARBITRATION_ID_MAX:
            max_id = ARBITRATION_ID_MAX
        else:
            # If min_id is extended, use an extended default max_id as well
            max_id = ARBITRATION_ID_MAX_EXTENDED
    if auto_blacklist_duration is None:
        auto_blacklist_duration = 0
    if blacklist_args is None:
        blacklist_args = []

    # Sanity checks
    if max_id < min_id:
        raise ValueError("max_id must not be smaller than min_id -"
                         " got min:0x{0:x}, max:0x{1:x}".format(
                          min_id, max_id))
    if auto_blacklist_duration < 0:
        raise ValueError("auto_blacklist_duration must not be smaller "
                         "than 0, got {0}'".format(auto_blacklist_duration))

    S_DSC = Services.DiagnosticSessionControl
    service_id = S_DSC.service_id
    sub_function = S_DSC.DiagnosticSessionType.DEFAULT_SESSION
    session_control_data = [service_id, sub_function]

    valid_session_control_responses = [0x50, 0x7F]

    def is_valid_response(message):
        return (len(message.data) >= 2 and
                message.data[1] in valid_session_control_responses)

    found_arbitration_ids = []

    with IsoTp(None, None) as tp:
        blacklist = set(blacklist_args)
        # Perform automatic blacklist scan
        if auto_blacklist_duration > 0:
            auto_bl_arb_ids = auto_blacklist(tp.bus,
                                             auto_blacklist_duration,
                                             is_valid_response,
                                             print_results)
            blacklist |= auto_bl_arb_ids

        # Prepare session control frame
        sess_ctrl_frm = tp.get_frames_from_message(session_control_data)
        send_arb_id = min_id - 1
        while send_arb_id < max_id:
            send_arb_id += 1
            if print_results:
                print("\rSending Diagnostic Session Control to 0x{0:04x}"
                      .format(send_arb_id), end="")
                stdout.flush()
            # Send Diagnostic Session Control
            tp.transmit(sess_ctrl_frm, send_arb_id, None)
            end_time = time.time() + delay
            # Listen for response
            while time.time() < end_time:
                msg = tp.bus.recv(0)
                if msg is None:
                    # No response received
                    continue
                if msg.arbitration_id in blacklist:
                    # Ignore blacklisted arbitration IDs
                    continue
                if is_valid_response(msg):
                    # Valid response
                    if verify:
                        # Verification - backtrack the latest IDs and
                        # verify that the same response is received
                        verified = False
                        # Set filter to only receive messages for the
                        # arbitration ID being verified
                        tp.set_filter_single_arbitration_id(msg.arbitration_id)
                        if print_results:
                            print("\n  Verifying potential response from "
                                  "0x{0:04x}".format(send_arb_id))
                        verify_id_range = range(send_arb_id,
                                                send_arb_id - VERIFICATION_BACKTRACK,
                                                -1)
                        for verify_arb_id in verify_id_range:
                            if print_results:
                                print("    Resending 0x{0:0x}... "
                                      .format(verify_arb_id), end=" ")
                            tp.transmit(sess_ctrl_frm,
                                        verify_arb_id,
                                        None)
                            # Give some extra time for verification, in
                            # case of slow responses
                            verification_end_time = (time.time()
                                                     + delay
                                                     + VERIFICATION_EXTRA_DELAY)
                            while time.time() < verification_end_time:
                                verification_msg = tp.bus.recv(0)
                                if verification_msg is None:
                                    continue
                                if is_valid_response(verification_msg):
                                    # Verified
                                    verified = True
                                    # Update send ID - if server responds
                                    # slowly, initial value may be faulty.
                                    # Also ensures we resume searching on
                                    # the next arb ID after the actual
                                    # match, rather than the one after the
                                    # last potential match (which could lead
                                    # to false negatives if multiple servers
                                    # listen to adjacent arbitration IDs and
                                    # respond slowly)
                                    send_arb_id = verify_arb_id
                                    break
                            if print_results:
                                # Print result
                                if verified:
                                    print("Success")
                                else:
                                    print("No response")
                            if verified:
                                # Verification succeeded - stop checking
                                break
                        # Remove filter after verification
                        tp.clear_filters()
                        if not verified:
                            # Verification failed - move on
                            if print_results:
                                print("  False match - skipping")
                            continue
                    if print_results:
                        if not verify:
                            # Blank line needed
                            print()
                        print("Found diagnostics server "
                              "listening at 0x{0:04x}, "
                              "response at 0x{1:04x}"
                              .format(send_arb_id, msg.arbitration_id))
                    # Add found arbitration ID pair
                    found_arb_id_pair = (send_arb_id,
                                         msg.arbitration_id)
                    found_arbitration_ids.append(found_arb_id_pair)
        if print_results:
            print()
    return found_arbitration_ids


def __uds_discovery_wrapper(args):
    """Wrapper used to initiate a UDS discovery scan"""
    min_id = args.min
    max_id = args.max
    blacklist = args.blacklist
    auto_blacklist_duration = args.autoblacklist
    delay = args.delay
    verify = not args.skipverify
    print_results = True

    try:
        arb_id_pairs = uds_discovery(min_id, max_id, blacklist,
                                     auto_blacklist_duration,
                                     delay, verify, print_results)
        if len(arb_id_pairs) == 0:
            # No UDS discovered
            print("\nDiagnostics service could not be found.")
        else:
            # Print result table
            print("\nIdentified diagnostics:\n")
            table_line = "+------------+------------+"
            print(table_line)
            print("| CLIENT ID  | SERVER ID  |")
            print(table_line)
            for (client_id, server_id) in arb_id_pairs:
                print("| 0x{0:08x} | 0x{1:08x} |"
                      .format(client_id, server_id))
            print(table_line)
    except ValueError as e:
        print("Discovery failed: {0}".format(e))


def service_discovery(arb_id_request, arb_id_response, timeout,
                      min_id=BYTE_MIN, max_id=BYTE_MAX, print_results=True):
    """Scans for supported UDS services on the specified arbitration ID.
       Returns a list of found service IDs.

    :param arb_id_request: arbitration ID for requests
    :param arb_id_response: arbitration ID for responses
    :param timeout: delay between each request sent
    :param min_id: first service ID to scan
    :param max_id: last service ID to scan
    :param print_results: whether progress should be printed to stdout
    :type arb_id_request: int
    :type arb_id_response: int
    :type timeout: float
    :type min_id: int
    :type max_id: int
    :type print_results: bool
    :return: list of supported service IDs
    :rtype [int]
    """
    found_services = []

    with IsoTp(arb_id_request=arb_id_request,
               arb_id_response=arb_id_response) as tp:
        # Setup filter for incoming messages
        tp.set_filter_single_arbitration_id(arb_id_response)
        # Send requests
        try:
            for service_id in range(min_id, max_id + 1):
                tp.send_request([service_id])
                if print_results:
                    print("\rProbing service 0x{0:02x} ({0}/{1}): found {2}"
                          .format(service_id, max_id, len(found_services)),
                          end="")
                stdout.flush()
                # Get response
                msg = tp.bus.recv(timeout)
                if msg is None:
                    # No response received
                    continue
                # Parse response
                if len(msg.data) > 3:
<<<<<<< HEAD
                    # Since service ID is included in the response, mapping is correct even if response is delayed
                    response_id = msg.data[1]
                    response_service_id = msg.data[2]
                    status = msg.data[3]
                    if response_id != 0x7F:
                        found_services.append(response_id - 0x40)
                    elif status != NegativeResponseCodes.SERVICE_NOT_SUPPORTED:
                        # Any other response than "service not supported" counts
                        found_services.append(response_service_id)
=======
                    # Since service ID is included in the response, mapping
                    # is correct even if response is delayed
                    service_id = msg.data[2]
                    status = msg.data[3]
                    if (status !=
                       NegativeResponseCodes.SERVICE_NOT_SUPPORTED):
                        # Any other response than "service not supported"
                        # counts
                        found_services.append(service_id)
>>>>>>> d3aabb57
            if print_results:
                print("\nDone!\n")
        except KeyboardInterrupt:
            if print_results:
                print("\nInterrupted by user!\n")
    return found_services


def __service_discovery_wrapper(args):
    """Wrapper used to initiate a service discovery scan"""
    arb_id_request = args.src
    arb_id_response = args.dst
    timeout = args.timeout
    # Probe services
    found_services = service_discovery(arb_id_request,
                                       arb_id_response, timeout)
    # Print results
    for service_id in found_services:
        service_name = UDS_SERVICE_NAMES.get(service_id, "Unknown service")
        print("Supported service 0x{0:02x}: {1}"
              .format(service_id, service_name))


def tester_present(arb_id_request, delay, duration,
                   suppress_positive_response):
    """Sends TesterPresent messages to 'arb_id_request'. Stops automatically
    after 'duration' seconds or runs forever if this is None.

    :param arb_id_request: arbitration ID for requests
    :param delay: seconds between each request
    :param duration: seconds before automatically stopping, or None to
                     continue forever
    :param suppress_positive_response: whether positive responses should
                                       be suppressed
    :type arb_id_request: int
    :type delay: float
    :type duration: float or None
    :type suppress_positive_response: bool
    """
    # SPR simply tells the recipient not to send a positive response to
    # each TesterPresent message
    if suppress_positive_response:
        sub_function = 0x80
    else:
        sub_function = 0x00

    # Calculate end timestamp if the TesterPresent should automatically
    # stop after a given duration
    auto_stop = duration is not None
    end_time = None
    if auto_stop:
        end_time = (datetime.datetime.now()
                    + datetime.timedelta(seconds=duration))

    service_id = Services.TesterPresent.service_id
    message_data = [service_id, sub_function]
    print("Sending TesterPresent to arbitration ID {0} (0x{0:02x})"
          .format(arb_id_request))
    print("\nPress Ctrl+C to stop\n")
    with IsoTp(arb_id_request, None) as can_wrap:
        counter = 1
        while True:
            can_wrap.send_request(message_data)
            print("\rCounter:", counter, end="")
            stdout.flush()
            time.sleep(delay)
            counter += 1
            if auto_stop and datetime.datetime.now() >= end_time:
                break


def __tester_present_wrapper(args):
    """Wrapper used to initiate a TesterPresent session"""
    arb_id_request = args.src
    delay = args.delay
    duration = args.duration
    suppress_positive_response = args.spr

    tester_present(arb_id_request, delay, duration,
                   suppress_positive_response)


def ecu_reset(arb_id_request, arb_id_response, reset_type, timeout):
    """Sends an ECU Reset message to 'arb_id_request'. Returns the first
        response received from 'arb_id_response' within 'timeout' seconds
        or None otherwise.

    :param arb_id_request: arbitration ID for requests
    :param arb_id_response: arbitration ID for responses
    :param reset_type: value corresponding to a reset type
    :param timeout: seconds to wait for response before timeout, or None
                    for default UDS timeout
    :type arb_id_request: int
    :type arb_id_response int
    :type reset_type: int
    :type timeout: float or None
    :return: list of response byte values on success, None otherwise
    :rtype [int] or None
    """
    # Sanity checks
    if not BYTE_MIN <= reset_type <= BYTE_MAX:
        raise ValueError("reset type must be within interval "
                         "0x{0:02x}-0x{1:02x}"
                         .format(BYTE_MIN, BYTE_MAX))
    if isinstance(timeout, float) and timeout < 0.0:
        raise ValueError("timeout value ({0}) cannot be negative"
                         .format(timeout))

    with IsoTp(arb_id_request=arb_id_request,
               arb_id_response=arb_id_response) as tp:
        # Setup filter for incoming messages
        tp.set_filter_single_arbitration_id(arb_id_response)
        with Iso14229_1(tp) as uds:
            # Set timeout
            if timeout is not None:
                uds.P3_CLIENT = timeout

            response = uds.ecu_reset(reset_type=reset_type)
            return response


def __ecu_reset_wrapper(args):
    """Wrapper used to initiate ECU Reset"""
    arb_id_request = args.src
    arb_id_response = args.dst
    reset_type = args.reset_type
    timeout = args.timeout

    print("Sending ECU reset, type 0x{0:02x} to arbitration ID {1} "
          "(0x{1:02x})".format(reset_type, arb_id_request))
    try:
        response = ecu_reset(arb_id_request, arb_id_response,
                             reset_type, timeout)
    except ValueError as e:
        print("ValueError: {0}".format(e))
        return

    # Decode response
    if response is None:
        print("No response was received")
    else:
        response_length = len(response)
        if response_length == 0:
            # Empty response
            print("Received empty response")
        elif response_length == 1:
            # Invalid response length
            print("Received response [{0:02x}] (1 byte), expected at least "
                  "2 bytes".format(response[0], len(response)))
        elif Iso14229_1.is_positive_response(response):
            # Positive response handling
            response_service_id = response[0]
            subfunction = response[1]
            expected_response_id = \
                Iso14229_1.get_service_response_id(
                                               Services.EcuReset.service_id)
            if (response_service_id == expected_response_id
               and subfunction == reset_type):
                # Positive response
                pos_msg = "Received positive response"
                if response_length > 2:
                    # Additional data can be seconds left to reset
                    # (powerDownTime) or manufacturer specific
                    additional_data = list_to_hex_str(response[2:], ",")
                    pos_msg += (" with additional data: [{0}]"
                                .format(additional_data))
                print(pos_msg)
            else:
                # Service and/or subfunction mismatch
                print("Response service ID 0x{0:02x} and subfunction "
                      "0x{1:02x} do not match expected values 0x{2:02x} "
                      "and 0x{3:02x}".format(response_service_id,
                                             subfunction,
                                             Services.EcuReset.service_id,
                                             reset_type))
        else:
            # Negative response handling
            print_negative_response(response)


def print_negative_response(response):
    """
    Helper function for decoding and printing a negative response received
    from a UDS server.

    :param response: Response data after CAN-TP layer has been removed
    :type response: [int]

    :return: Nothing
    """
    nrc = response[2]
    nrc_description = NRC_NAMES.get(nrc, "Unknown NRC value")
    print("Received negative response code (NRC) 0x{0:02x}: {1}"
          .format(nrc, nrc_description))


def __security_seed_wrapper(args):
    """Wrapper used to initiate security seed dump"""
    arb_id_request = args.src
    arb_id_response = args.dst
    reset_type = args.reset
    session_type = args.sess_type
    level = args.sec_level
    num_seeds = args.num
    reset_delay = args.delay

    seed_list = []
    try:
        print("Security seed dump started. Press Ctrl+C to stop.\n")
        while num_seeds > len(seed_list) or num_seeds == 0:
            # Extended diagnostics
            response = extended_session(arb_id_request,
                                        arb_id_response,
                                        session_type)
            if not Iso14229_1.is_positive_response(response):
                print("Unable to enter extended session. Retrying...\n")
                continue

            # Request seed
            response = request_seed(arb_id_request, arb_id_response,
                                    level, None, None)
            if response is None:
                print("\nInvalid response")
            elif Iso14229_1.is_positive_response(response):
                seed_list.append(list_to_hex_str(response[2:]))
                print("Seed received: {}\t(Total captured: {})"
                      .format(list_to_hex_str(response[2:]),
                              len(seed_list)), end="\r")
                stdout.flush()
            else:
                print_negative_response(response)
                break
            if reset_type:
                ecu_reset(arb_id_request, arb_id_response, reset_type, None)
                time.sleep(reset_delay)
    except KeyboardInterrupt:
        print("Interrupted by user.")
    except ValueError as e:
        print(e)
        return

    if len(seed_list) > 0:
        print("\n")
        print("Security Access Seeds captured:")
        for seed in seed_list:
            print(seed)


def extended_session(arb_id_request, arb_id_response, session_type):
    with IsoTp(arb_id_request=arb_id_request,
               arb_id_response=arb_id_response) as tp:
        # Setup filter for incoming messages
        tp.set_filter_single_arbitration_id(arb_id_response)
        with Iso14229_1(tp) as uds:
            response = uds.diagnostic_session_control(session_type)
            return response


def request_seed(arb_id_request, arb_id_response, level,
                 data_record, timeout):
    """Sends an Request seed message to 'arb_id_request'. Returns the
       first response received from 'arb_id_response' within 'timeout'
       seconds or None otherwise.

    :param arb_id_request: arbitration ID for requests
    :param arb_id_response: arbitration ID for responses
    :param level: vehicle manufacturer specific access level to request
                  seed for
    :param data_record: optional vehicle manufacturer specific data to
                        transmit when requesting seed
    :param timeout: seconds to wait for response before timeout, or None
                    for default UDS timeout
    :type arb_id_request: int
    :type arb_id_response: int
    :type level: int
    :type data_record: [int] or None
    :type timeout: float or None
    :return: list of response byte values on success, None otherwise
    :rtype [int] or None
    """
    # Sanity checks
    if (not Services.SecurityAccess.RequestSeedOrSendKey()
       .is_valid_request_seed_level(level)):
        raise ValueError("Invalid request seed level")
    if isinstance(timeout, float) and timeout < 0.0:
        raise ValueError("Timeout value ({0}) cannot be negative"
                         .format(timeout))

    with IsoTp(arb_id_request=arb_id_request,
               arb_id_response=arb_id_response) as tp:
        # Setup filter for incoming messages
        tp.set_filter_single_arbitration_id(arb_id_response)
        with Iso14229_1(tp) as uds:
            # Set timeout
            if timeout is not None:
                uds.P3_CLIENT = timeout

            response = uds.security_access_request_seed(level, data_record)
            return response


def send_key(arb_id_request, arb_id_response, level, key, timeout):
    """
    Sends a Send key message to 'arb_id_request'.
    Returns the first response received from 'arb_id_response' within
    'timeout' seconds or None otherwise.

    :param arb_id_request: arbitration ID for requests
    :param arb_id_response: arbitration ID for responses
    :param level: vehicle manufacturer specific access level to send key for
    :param key: key to transmit
    :param timeout: seconds to wait for response before timeout, or None
                    for default UDS timeout
    :type arb_id_request: int
    :type arb_id_response: int
    :type level: int
    :type key: [int]
    :type timeout: float or None
    :return: list of response byte values on success, None otherwise
    :rtype [int] or None
    """
    # Sanity checks
    if (not Services.SecurityAccess.RequestSeedOrSendKey()
       .is_valid_send_key_level(level)):
        raise ValueError("Invalid send key level")
    if isinstance(timeout, float) and timeout < 0.0:
        raise ValueError("Timeout value ({0}) cannot be negative"
                         .format(timeout))

    with IsoTp(arb_id_request=arb_id_request,
               arb_id_response=arb_id_response) as tp:
        # Setup filter for incoming messages
        tp.set_filter_single_arbitration_id(arb_id_response)
        with Iso14229_1(tp) as uds:
            # Set timeout
            if timeout is not None:
                uds.P3_CLIENT = timeout

            response = uds.security_access_send_key(level=level, key=key)
            return response


def __parse_args(args):
    """Parser for module arguments"""
    parser = argparse.ArgumentParser(
                prog="cc.py uds",
                formatter_class=argparse.RawDescriptionHelpFormatter,
                description="Universal Diagnostic Services module for "
                "CaringCaribou",
                epilog="""Example usage:"
  cc.py uds discovery
  cc.py uds discovery -blacklist 0x123 0x456
  cc.py uds discovery -autoblacklist 10
  cc.py uds services 0x733 0x633
  cc.py uds ecu_reset 1 0x733 0x633
  cc.py uds testerpresent 0x733
  cc.py uds security_seed 0x3 0x1 0x733 0x633 -r 1 -d 0.5""")
    subparsers = parser.add_subparsers(dest="module_function")
    subparsers.required = True

    # Parser for diagnostics discovery
    parser_discovery = subparsers.add_parser("discovery")
    parser_discovery.add_argument("-min",
                                  type=parse_int_dec_or_hex, default=None,
                                  help="min arbitration ID "
                                       "to send request for")
    parser_discovery.add_argument("-max",
                                  type=parse_int_dec_or_hex, default=None,
                                  help="max arbitration ID "
                                       "to send request for")
    parser_discovery.add_argument("-b", "--blacklist", metavar="B",
                                  type=parse_int_dec_or_hex, default=[],
                                  nargs="+",
                                  help="arbitration IDs to blacklist "
                                       "responses from")
    parser_discovery.add_argument("-ab", "--autoblacklist", metavar="N",
                                  type=float, default=0,
                                  help="listen for false positives for N seconds "
                                       "and blacklist matching arbitration "
                                       "IDs before running discovery")
    parser_discovery.add_argument("-sv", "--skipverify",
                                  action="store_true",
                                  help="skip verification step (reduces "
                                       "result accuracy)")
    parser_discovery.add_argument("-d", "--delay", metavar="D",
                                  type=float, default=DELAY_DISCOVERY,
                                  help="D seconds delay between messages "
                                       "(default: {0})".format(DELAY_DISCOVERY))
    parser_discovery.set_defaults(func=__uds_discovery_wrapper)

    # Parser for diagnostics service discovery
    parser_info = subparsers.add_parser("services")
    parser_info.add_argument("src",
                             type=parse_int_dec_or_hex,
                             help="arbitration ID to transmit to")
    parser_info.add_argument("dst",
                             type=parse_int_dec_or_hex,
                             help="arbitration ID to listen to")
    parser_info.add_argument("-t", "--timeout", metavar="T",
                             type=float, default=TIMEOUT_SERVICES,
                             help="wait T seconds for response before "
                                  "timeout (default: {0})"
                                  .format(TIMEOUT_SERVICES))
    parser_info.set_defaults(func=__service_discovery_wrapper)

    # Parser for ECU Reset
    parser_ecu_reset = subparsers.add_parser("ecu_reset")
    parser_ecu_reset.add_argument("reset_type", metavar="type",
                                  type=parse_int_dec_or_hex,
                                  help="Reset type: 1=hard, 2=key off/on, "
                                       "3=soft, "
                                       "4=enable rapid power shutdown, "
                                       "5=disable rapid power shutdown")
    parser_ecu_reset.add_argument("src",
                                  type=parse_int_dec_or_hex,
                                  help="arbitration ID to transmit to")
    parser_ecu_reset.add_argument("dst",
                                  type=parse_int_dec_or_hex,
                                  help="arbitration ID to listen to")
    parser_ecu_reset.add_argument("-t", "--timeout",
                                  type=float, metavar="T",
                                  help="wait T seconds for response before "
                                       "timeout")
    parser_ecu_reset.set_defaults(func=__ecu_reset_wrapper)

    # Parser for TesterPresent
    parser_tp = subparsers.add_parser("testerpresent")
    parser_tp.add_argument("src",
                           type=parse_int_dec_or_hex,
                           help="arbitration ID to transmit to")
    parser_tp.add_argument("-d", "--delay", metavar="D",
                           type=float, default=DELAY_TESTER_PRESENT,
                           help="send TesterPresent every D seconds "
                                "(default: {0})".format(DELAY_TESTER_PRESENT))
    parser_tp.add_argument("-dur", "--duration", metavar="S",
                           type=float,
                           help="automatically stop after S seconds")
    parser_tp.add_argument("-spr", action="store_true",
                           help="suppress positive response")
    parser_tp.set_defaults(func=__tester_present_wrapper)

    # Parser for SecuritySeedDump
    parser_secseed = subparsers.add_parser("security_seed")
    parser_secseed.add_argument("sess_type", metavar="stype",
                                type=parse_int_dec_or_hex,
                                help="Session Type: 1=defaultSession "
                                     "2=programmingSession 3=extendedSession "
                                     "4=safetySession [0x40-0x5F]=OEM "
                                     "[0x60-0x7E]=Supplier "
                                     "[0x0, 0x5-0x3F, 0x7F]=ISOSAEReserved")
    parser_secseed.add_argument("sec_level", metavar="level",
                                type=parse_int_dec_or_hex,
                                help="Security level: "
                                     "[0x1-0x41 (odd only)]=OEM "
                                     "0x5F=EOLPyrotechnics "
                                     "[0x61-0x7E]=Supplier "
                                     "[0x0, 0x43-0x5E, 0x7F]=ISOSAEReserved")
    parser_secseed.add_argument("src",
                                type=parse_int_dec_or_hex,
                                help="arbitration ID to transmit to")
    parser_secseed.add_argument("dst",
                                type=parse_int_dec_or_hex,
                                help="arbitration ID to listen to")
    parser_secseed.add_argument("-r", "--reset", metavar="RTYPE",
                                type=parse_int_dec_or_hex,
                                help="Enable reset between security seed "
                                     "requests. Valid RTYPE integers are: "
                                     "1=hardReset, 2=key off/on, 3=softReset, "
                                     "4=enable rapid power shutdown, "
                                     "5=disable rapid power shutdown. "
                                     "(default: None)")
    parser_secseed.add_argument("-d", "--delay", metavar="D",
                                type=float, default=DELAY_SECSEED_RESET,
                                help="Wait D seconds between reset and "
                                     "security seed request. You'll likely "
                                     "need to increase this when using RTYPE: "
                                     "1=hardReset. Does nothing if RTYPE "
                                     "is None. (default: {0})"
                                     .format(DELAY_SECSEED_RESET))
    parser_secseed.add_argument("-n", "--num", metavar="NUM", default=0,
                                type=parse_int_dec_or_hex,
                                help="Specify a positive number of security"
                                     " seeds to capture before terminating. "
                                     "A '0' is interpreted as infinity. "
                                     "(default: 0)")
    parser_secseed.set_defaults(func=__security_seed_wrapper)

    args = parser.parse_args(args)
    return args


def module_main(arg_list):
    """Module main wrapper"""
    try:
        args = __parse_args(arg_list)
        args.func(args)
    except KeyboardInterrupt:
        print("\n\nTerminated by user")<|MERGE_RESOLUTION|>--- conflicted
+++ resolved
@@ -348,7 +348,6 @@
                     continue
                 # Parse response
                 if len(msg.data) > 3:
-<<<<<<< HEAD
                     # Since service ID is included in the response, mapping is correct even if response is delayed
                     response_id = msg.data[1]
                     response_service_id = msg.data[2]
@@ -358,17 +357,6 @@
                     elif status != NegativeResponseCodes.SERVICE_NOT_SUPPORTED:
                         # Any other response than "service not supported" counts
                         found_services.append(response_service_id)
-=======
-                    # Since service ID is included in the response, mapping
-                    # is correct even if response is delayed
-                    service_id = msg.data[2]
-                    status = msg.data[3]
-                    if (status !=
-                       NegativeResponseCodes.SERVICE_NOT_SUPPORTED):
-                        # Any other response than "service not supported"
-                        # counts
-                        found_services.append(service_id)
->>>>>>> d3aabb57
             if print_results:
                 print("\nDone!\n")
         except KeyboardInterrupt:
